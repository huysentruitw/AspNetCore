﻿<Project>
  <PropertyGroup>
<<<<<<< HEAD
    <VersionPrefix>3.0.0</VersionPrefix>
    <VersionSuffix>alpha1</VersionSuffix>
=======
    <VersionPrefix>2.2.0</VersionPrefix>
    <VersionSuffix>preview2</VersionSuffix>
>>>>>>> 752f934a
    <PackageVersion Condition="'$(IsFinalBuild)' == 'true' AND '$(VersionSuffix)' == 'rtm' ">$(VersionPrefix)</PackageVersion>
    <PackageVersion Condition="'$(IsFinalBuild)' == 'true' AND '$(VersionSuffix)' != 'rtm' ">$(VersionPrefix)-$(VersionSuffix)-final</PackageVersion>
    <BuildNumber Condition="'$(BuildNumber)' == ''">t000</BuildNumber>
    <FeatureBranchVersionPrefix Condition="'$(FeatureBranchVersionPrefix)' == ''">a-</FeatureBranchVersionPrefix>
    <VersionSuffix Condition="'$(VersionSuffix)' != '' And '$(FeatureBranchVersionSuffix)' != ''">$(FeatureBranchVersionPrefix)$(VersionSuffix)-$([System.Text.RegularExpressions.Regex]::Replace('$(FeatureBranchVersionSuffix)', '[^\w-]', '-'))</VersionSuffix>
    <VersionSuffix Condition="'$(VersionSuffix)' != '' And '$(BuildNumber)' != ''">$(VersionSuffix)-$(BuildNumber)</VersionSuffix>
  </PropertyGroup>
</Project><|MERGE_RESOLUTION|>--- conflicted
+++ resolved
@@ -1,12 +1,7 @@
-﻿<Project>
+<Project>
   <PropertyGroup>
-<<<<<<< HEAD
     <VersionPrefix>3.0.0</VersionPrefix>
     <VersionSuffix>alpha1</VersionSuffix>
-=======
-    <VersionPrefix>2.2.0</VersionPrefix>
-    <VersionSuffix>preview2</VersionSuffix>
->>>>>>> 752f934a
     <PackageVersion Condition="'$(IsFinalBuild)' == 'true' AND '$(VersionSuffix)' == 'rtm' ">$(VersionPrefix)</PackageVersion>
     <PackageVersion Condition="'$(IsFinalBuild)' == 'true' AND '$(VersionSuffix)' != 'rtm' ">$(VersionPrefix)-$(VersionSuffix)-final</PackageVersion>
     <BuildNumber Condition="'$(BuildNumber)' == ''">t000</BuildNumber>
